--- conflicted
+++ resolved
@@ -152,7 +152,6 @@
 
     args = parser.parse_args()
 
-<<<<<<< HEAD
     try:
         reference, secondary = _parse_reference_secondary(
             reference_arg=args.reference, secondary_arg=args.secondary, granules_arg=args.granules
@@ -160,12 +159,7 @@
     except ValueError as e:
         parser.error(str(e))
 
-    range_looks, azimuth_looks = args.looks.split('x')
-=======
-    reference = [item for sublist in args.reference for item in sublist]
-    secondary = [item for sublist in args.secondary for item in sublist]
     range_looks, azimuth_looks = (int(look) for look in args.looks.split('x'))
->>>>>>> c4207716
 
     configure_root_logger()
     log.debug(' '.join(sys.argv))
