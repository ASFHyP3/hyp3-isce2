--- conflicted
+++ resolved
@@ -423,13 +423,6 @@
     create_water_mask(wrapped_phase, water_mask)
 
     if args.apply_water_mask:
-<<<<<<< HEAD
-        unwrapped_phase = f'{product_name}/{product_name}_unw_phase.tif'
-        wrapped_phase = f'{product_name}/{product_name}_wrapped_phase.tif'
-        water_mask = f'{product_name}/{product_name}_water_mask.tif'
-        create_water_mask(wrapped_phase, water_mask)
-=======
->>>>>>> 0a7d06c8
         for geotiff in [wrapped_phase, unwrapped_phase]:
             cmd = (
                 'gdal_calc.py '
