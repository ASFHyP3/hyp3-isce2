--- conflicted
+++ resolved
@@ -98,7 +98,6 @@
     return Path('merged')
 
 
-<<<<<<< HEAD
 def make_tiff(infile, outfile, band=1):
     ds = gdal.Open(infile)
     band = ds.GetRasterBand(band)
@@ -128,13 +127,6 @@
     des = None
 
 
-def get_product_name():
-    pass
-
-
-def make_folder(product_name):
-    pass
-=======
 # TODO is this the format we want?
 # TODO unit test
 def get_product_name(
@@ -162,7 +154,6 @@
     }
     with out_path.open('w') as f:
         json.dump(output, f)
->>>>>>> 8eb8a47f
 
 
 def main():
@@ -198,16 +189,7 @@
 
     log.info('ISCE2 TopsApp run completed successfully')
 
-<<<<<<< HEAD
-    product_name = get_product_name()
-    make_folder(product_name)
-    make_tiff(input='merged/filt_topophase.unw.geo', band=2, output=f'{product_name}/{product_name}_unw_phase.tif')
-    make_tiff(input='merged/phsig.cor.geo', band=1, output=f'{product_name}/{product_name}_corr.tif')
-    make_tiff(input='merged/filt_topophase.unw.conncomp.geo', band=1, output=f'{product_name}/{product_name}_conn_comp.tif')
-    make_tiff(input='merged/filt_topophase.flat.geo', band=1, output=f'{product_name}/{product_name}_wrapped_phase.tif')
-    make_parameter_file(f'{product_name}/{product_name}.txt')
-    product_file = make_archive(base_name=base_name, format='zip', base_dir=product_name)
-=======
+
     product_name = get_product_name(
         args.reference_scene,
         args.secondary_scene,
@@ -243,7 +225,6 @@
         args.secondary_scene,
     )
     product_file = make_archive(base_name=product_name, format='zip', base_dir=product_name)
->>>>>>> 8eb8a47f
 
     if args.bucket:
         upload_file_to_s3(Path(product_file), args.bucket, args.bucket_prefix)