--- conflicted
+++ resolved
@@ -25,11 +25,8 @@
 )
 from hyp3_isce2.dem import download_dem_for_isce2
 from hyp3_isce2.s1_auxcal import download_aux_cal
-<<<<<<< HEAD
 from hyp3_isce2.utils import extent_from_geotransform, utm_from_lon_lat, make_browse_image
-=======
-from hyp3_isce2.utils import utm_from_lon_lat
->>>>>>> 9511b78a
+
 
 log = logging.getLogger(__name__)
 
@@ -174,27 +171,11 @@
             creationOptions=['TILED=YES', 'COMPRESS=LZW', 'NUM_THREADS=ALL_CPUS'],
         )
 
-<<<<<<< HEAD
-    # FIXME: this produces a DEM very similar to other outputs, but not identical
-    gdal.Warp(
-        destNameOrDestDS=f'{product_name}/{product_name}_dem.tif',
-        srcDSOrSrcDSTab=str(product_dir.parent / 'dem' / 'full_res.dem.wgs84'),
-        outputBounds=extent,
-        outputBoundsSRS=f'epsg:{epsg}',
-        xRes=geotransform[1],
-        yRes=geotransform[5],
-        format='GTiff',
-        dstSRS=f'epsg:{epsg}',
-        creationOptions=['TILED=YES', 'COMPRESS=LZW', 'NUM_THREADS=ALL_CPUS'],
-    )
-
     make_browse_image(
         f'{product_name}/{product_name}_unw_phase.tif',
         f'{product_name}/{product_name}_unw_phase.png'
     )
 
-=======
->>>>>>> 9511b78a
 
 def main():
     """HyP3 entrypoint for the burst TOPS workflow"""
