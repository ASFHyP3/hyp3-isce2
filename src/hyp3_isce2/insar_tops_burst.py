--- conflicted
+++ resolved
@@ -7,11 +7,8 @@
 import site
 import subprocess
 import sys
-<<<<<<< HEAD
+from collections import namedtuple
 from lxml import etree
-=======
-from collections import namedtuple
->>>>>>> 71f5ed75
 from pathlib import Path
 from shutil import copyfile, make_archive
 
@@ -112,7 +109,6 @@
     return Path('merged')
 
 
-<<<<<<< HEAD
 def make_parameter_file(
     out_path: Path,
     reference_scene: str,
@@ -125,9 +121,8 @@
     range_looks: int = 20,
     dem_name: str = "GLO_30",
     dem_resolution: int = 30
-):
-
-    filepath = Path("parameters.txt")
+) -> None:
+    """Create a parameter file for the output product"""
 
     parser = etree.XMLParser(encoding='utf-8', recover=True)
 
@@ -183,7 +178,7 @@
         f'Perpindicular Baseline: {baseline_perp}\n',
         f'UTC time: {utc_time}\n',
         f'Heading: {ref_heading}\n',
-        f'Spacecraft height: 693000.0\n',   
+        f'Spacecraft height: 693000.0\n',
         f'Earth radius at nadir: 6337286.638938101\n',
         f'Slant range near: {slant_range_near}\n',
         f'Slant range center: {slant_range_center}\n',
@@ -192,8 +187,8 @@
         f'Azimuth looks: {azimuth_looks}\n',
         f'INSAR phase filter: yes\n',
         f'Phase filter parameter: {phase_filter_strength}\n',
-        f'Range bandpass filter: no\n',
-        f'Azimuth bandpass filter: no\n',
+        f'Range bandpass filter: yes\n',
+        f'Azimuth bandpass filter: yes\n',
         f'DEM source: {dem_name}\n',
         f'DEM resolution (m): {dem_resolution}\n',
         f'Unwrapping type: {unwrapper_type}\n',
@@ -202,21 +197,8 @@
 
     output_string = "".join(output_strings)
 
-    with open(filepath.__str__(), 'w') as outfile:
+    with open(out_path.__str__(), 'w') as outfile:
         outfile.write(output_string)
-
-    return filepath
-=======
-# TODO add more parameters
-# TODO does the format need to be the same as for our INSAR_GAMMA products?
-# TODO unit test
-def make_parameter_file(out_path: Path, reference_scene: str, secondary_scene: str) -> None:
-    output = {
-        'reference_scene': reference_scene,
-        'secondary_scene': secondary_scene,
-    }
-    with out_path.open('w') as f:
-        json.dump(output, f)
 
 
 def translate_outputs(isce_output_dir: Path, product_name: str):
@@ -272,7 +254,6 @@
         )
 
     make_browse_image(f'{product_name}/{product_name}_unw_phase.tif', f'{product_name}/{product_name}_unw_phase.png')
->>>>>>> 71f5ed75
 
 
 def main():
@@ -308,9 +289,21 @@
 
     log.info('ISCE2 TopsApp run completed successfully')
 
-<<<<<<< HEAD
+    product_name = get_product_name(
+        args.reference_scene,
+        args.secondary_scene,
+        args.reference_burst_number,
+        args.secondary_burst_number,
+        args.swath_number,
+        args.polarization,
+    )
+
+    product_dir = Path(product_name)
+    product_dir.mkdir(parents=True, exist_ok=True)
+
+    translate_outputs(isce_output_dir, product_name)
     make_parameter_file(
-        Path(f'parameters.txt'),
+        Path(f'{product_name}/{product_name}.txt'),
         reference_scene=args.reference_scene,
         secondary_scene=args.secondary_scene,
         swath_number=args.swath_number,
@@ -320,27 +313,7 @@
         azimuth_looks=args.azimuth_looks,
         range_looks=args.range_looks
     )
-=======
-    product_name = get_product_name(
-        args.reference_scene,
-        args.secondary_scene,
-        args.reference_burst_number,
-        args.secondary_burst_number,
-        args.swath_number,
-        args.polarization,
-    )
-
-    product_dir = Path(product_name)
-    product_dir.mkdir(parents=True, exist_ok=True)
-
-    translate_outputs(isce_output_dir, product_name)
-    make_parameter_file(
-        Path(f'{product_name}/{product_name}.json'),
-        args.reference_scene,
-        args.secondary_scene,
-    )
     output_zip = make_archive(base_name=product_name, format='zip', base_dir=product_name)
->>>>>>> 71f5ed75
 
     if args.bucket:
         for browse in product_dir.glob('*.png'):
