import netrc
import os
import shutil
import subprocess
<<<<<<< HEAD
from typing import Optional
=======
from pathlib import Path
from platform import system
from typing import Tuple
>>>>>>> 6216fc00

import isceobj
import numpy as np
from isceobj.Util.ImageUtil.ImageLib import loadImage
from iscesys.Component.ProductManager import ProductManager
from osgeo import gdal

gdal.UseExceptions()

ESA_HOST = 'dataspace.copernicus.eu'


class GDALConfigManager:
    """Context manager for setting GDAL config options temporarily"""

    def __init__(self, **options):
        """
        Args:
            **options: GDAL Config `option=value` keyword arguments.
        """
        self.options = options.copy()
        self._previous_options = {}

    def __enter__(self):
        for key in self.options:
            self._previous_options[key] = gdal.GetConfigOption(key)

        for key, value in self.options.items():
            gdal.SetConfigOption(key, value)

    def __exit__(self, exc_type, exc_val, exc_tb):
        for key, value in self._previous_options.items():
            gdal.SetConfigOption(key, value)


def get_esa_credentials() -> Tuple[str, str]:
    netrc_name = '_netrc' if system().lower() == 'windows' else '.netrc'
    netrc_file = Path.home() / netrc_name

    if "ESA_USERNAME" in os.environ and "ESA_PASSWORD" in os.environ:
        username = os.environ["ESA_USERNAME"]
        password = os.environ["ESA_PASSWORD"]
        return username, password

    if netrc_file.exists():
        netrc_credentials = netrc.netrc(netrc_file)
        if ESA_HOST in netrc_credentials.hosts:
            username = netrc_credentials.hosts[ESA_HOST][0]
            password = netrc_credentials.hosts[ESA_HOST][2]
            return username, password

    raise ValueError(
        "Please provide Copernicus Data Space Ecosystem (CDSE) credentials via the "
        "ESA_USERNAME and ESA_PASSWORD environment variables, or your netrc file."
    )


def utm_from_lon_lat(lon: float, lat: float) -> int:
    """Get the UTM zone EPSG code from a longitude and latitude.
    See https://en.wikipedia.org/wiki/Universal_Transverse_Mercator_coordinate_system
    for more details on UTM coordinate systems.

    Args:
        lon: Longitude
        lat: Latitude

    Returns:
        UTM zone EPSG code
    """
    hemisphere = 32600 if lat >= 0 else 32700
    zone = int(lon // 6 + 30) % 60 + 1
    return hemisphere + zone


def extent_from_geotransform(geotransform: tuple, x_size: int, y_size: int) -> tuple:
    """Get the extent and resolution of a GDAL dataset.

    Args:
        geotransform: GDAL geotransform.
        x_size: Number of pixels in the x direction.
        y_size: Number of pixels in the y direction.

    Returns:
        tuple: Extent of the dataset.
    """
    extent = (
        geotransform[0],
        geotransform[3],
        geotransform[0] + geotransform[1] * x_size,
        geotransform[3] + geotransform[5] * y_size,
    )
    return extent


def make_browse_image(input_tif: str, output_png: str) -> None:
    with GDALConfigManager(GDAL_PAM_ENABLED='NO'):
        stats = gdal.Info(input_tif, format='json', stats=True)['stac']['raster:bands'][0]['stats']
        gdal.Translate(
            destName=output_png,
            srcDS=input_tif,
            format='png',
            outputType=gdal.GDT_Byte,
            width=2048,
            strict=True,
            scaleParams=[[stats['minimum'], stats['maximum']]],
        )


def oldest_granule_first(g1, g2):
    if g1[14:29] <= g2[14:29]:
        return g1, g2
    return g2, g1


def load_isce2_image(in_path) -> tuple[isceobj.Image, np.ndarray]:
    """Read an ISCE2 image file and return the image object and array.

    Args:
        in_path: The path to the image to resample (not the xml).

    Returns:
        image_obj: The ISCE2 image object.
        array: The image as a numpy array.
    """
    image_obj, _, _ = loadImage(in_path)
    array = np.fromfile(in_path, image_obj.toNumpyDataType())
    array = np.reshape(array, (-1, image_obj.width))
    if image_obj.bands > 1:
        if image_obj.imageType == 'bil':
            shape = (image_obj.bands, image_obj.length, image_obj.width)
            new_array = np.zeros(shape, dtype=image_obj.toNumpyDataType())
            for i in range(image_obj.bands):
                new_array[i, :, :] = array[i :: image_obj.bands]
            array = new_array.copy()
        else:
            raise NotImplementedError('Non-BIL reading is not implemented')
    return image_obj, array


def write_isce2_image(output_path, array=None, width=None, mode='read', data_type='FLOAT') -> None:
    """Write an ISCE2 image file.

    Args:
        output_path: The path to the output image file.
        array: The array to write to the file.
        width: The width of the image.
        mode: The mode to open the image in.
        data_type: The data type of the image.
    """
    if array is not None:
        array.tofile(output_path)
        width = array.shape[1]
    elif width is None:
        raise ValueError('Either a width or an input array must be provided')

    out_obj = isceobj.createImage()
    out_obj.initImage(output_path, mode, width, data_type)
    out_obj.renderHdr()


def get_geotransform_from_dataset(dataset: isceobj.Image) -> tuple:
    """Get the geotransform from an ISCE2 image object.

    Args:
        dataset: The ISCE2 image object to get the geotransform from.

    Returns:
        tuple: The geotransform in GDAL Format: (startLon, deltaLon, 0, startLat, 0, deltaLat)
    """
    startLat = dataset.coord2.coordStart
    deltaLat = dataset.coord2.coordDelta
    startLon = dataset.coord1.coordStart
    deltaLon = dataset.coord1.coordDelta

    return (startLon, deltaLon, 0, startLat, 0, deltaLat)


def resample_to_radar(
    mask: np.ndarray, lat: np.ndarray, lon: np.ndarray, geotransform: tuple, data_type: type, outshape: tuple[int, int]
) -> np.ndarray:
    """Resample a geographic image to radar coordinates using a nearest neighbor method.
    The latin and lonin images are used to map from geographic to radar coordinates.

    Args:
        mask: The array of the image to resample
        lat: The latitude array
        lon: The longitude array
        geotransform: The geotransform of the image to resample
        data_type: The data type of the image to resample
        outshape: The shape of the output image

    Returns:
        resampled_image: The resampled image array
    """

    start_lon, delta_lon, start_lat, delta_lat = geotransform[0], geotransform[1], geotransform[3], geotransform[5]

    lati = np.clip((((lat - start_lat) / delta_lat) + 0.5).astype(int), 0, mask.shape[0] - 1)
    loni = np.clip((((lon - start_lon) / delta_lon) + 0.5).astype(int), 0, mask.shape[1] - 1)
    resampled_image = (mask[lati, loni]).astype(data_type)
    resampled_image = np.reshape(resampled_image, outshape)
    return resampled_image


def resample_to_radar_io(image_to_resample: str, latin: str, lonin: str, output: str) -> None:
    """Resample a geographic image to radar coordinates using a nearest neighbor method.
    The latin and lonin images are used to map from geographic to radar coordinates.

    Args:
        image_to_resample: The path to the image to resample
        latin: The path to the latitude image
        lonin: The path to the longitude image
        output: The path to the output image
    """
    maskim, mask = load_isce2_image(image_to_resample)
    latim, lat = load_isce2_image(latin)
    _, lon = load_isce2_image(lonin)
    mask = np.reshape(mask, [maskim.coord2.coordSize, maskim.coord1.coordSize])
    geotransform = get_geotransform_from_dataset(maskim)
    cropped = resample_to_radar(
        mask=mask,
        lat=lat,
        lon=lon,
        geotransform=geotransform,
        data_type=maskim.toNumpyDataType(),
        outshape=(latim.coord2.coordSize, latim.coord1.coordSize),
    )

    write_isce2_image(output, array=cropped, data_type=maskim.dataType)


def isce2_copy(in_path: str, out_path: str):
    """Copy an ISCE2 image file and its metadata.

    Args:
        in_path: The path to the input image file (not the xml).
        out_path: The path to the output image file (not the xml).
    """
    image, _, _ = loadImage(in_path)
    clone = image.clone('write')
    clone.setFilename(out_path)
    clone.renderHdr()
    shutil.copy(in_path, out_path)


def image_math(image_a_path: str, image_b_path: str, out_path: str, expression: str):
    """Run ISCE2's imageMath.py on two images.

    Args:
        image_a_path: The path to the first image (not the xml).
        image_b_path: The path to the second image (not the xml).
        out_path: The path to the output image.
        expression: The expression to pass to imageMath.py.
    """
    cmd = ['imageMath.py', f'--a={image_a_path}', f'--b={image_b_path}', '-o', f'{out_path}', '--eval', expression]
    subprocess.run(cmd, check=True)


def load_product(xmlname: str):
    """Load an ISCE2 product from an xml file

    Args:
        xmlname: The path to the xml file

    Returns:
        The ISCE2 product
    """
    pm = ProductManager()
    pm.configure()
    obj = pm.loadProduct(xmlname)
    return obj


def write_isce2_image_from_obj(image_obj, array):
    """Write an ISCE2 image file.

    Args:
        image_obj: ISCE2 image object
        array: The array to write to the file.
    """
    image_obj.renderHdr()

    if image_obj.bands > 1:
        if image_obj.imageType == 'bil':
            shape = (image_obj.length * image_obj.bands, image_obj.width)
            new_array = np.zeros(shape, dtype=image_obj.toNumpyDataType())
            for i in range(image_obj.bands):
                new_array[i :: image_obj.bands] = array[i, :, :]
            array = new_array.copy()
        else:
            raise NotImplementedError('Non-BIL writing is not implemented')

    array.tofile(image_obj.filename)


def create_image(
    out_path: str,
    width: Optional[int] = None,
    access_mode: str = 'read',
    image_subtype: str = 'default',
    action: str = 'create',
) -> isceobj.Image.Image:
    """Create an ISCE2 image object from a set of parameters

    Args:
        out_path: The path to the output image
        width: The width of the image
        access_mode: The access mode of the image (read or write)
        image_subtype: The type of image to create
        action: What action to take:
            'create': create a new image object, but don't write metadata files
            'finalize': create a new image object, and write metadata files
            'load': create an imge object by loading an existing metadata file

    Returns:
        The ISCE2 image object
    """
    opts = {
        'ifg': (isceobj.createIntImage, 1, 'CFLOAT', 'cpx'),
        'cor': (isceobj.createImage, 1, 'FLOAT', 'cor'),
        'unw': (isceobj.Image.createUnwImage, 2, 'FLOAT', 'unw'),
        'conncomp': (isceobj.createImage, 1, 'BYTE', ''),
        'default': (isceobj.createImage, 1, 'FLOAT', ''),
    }

    create_func, bands, dtype, image_type = opts[image_subtype]
    image = create_func()
    if action == 'load':
        image.load(out_path + '.xml')
        image.setAccessMode('read')
        image.createImage()
        return image

    if width is None:
        raise ValueError('Width must be specified when the action is create or finalize')

    image.initImage(out_path, access_mode, width, dtype, bands)
    image.setImageType(image_type)
    if action == 'create':
        image.createImage()
    elif action == 'finalize':
        image.renderVRT()
        image.createImage()
        image.finalizeImage()
        image.renderHdr()

    return image


def read_product_metadata(meta_file_path: str) -> dict:
    """Read the HyP3-generated metadata file for a HyP3 product

    Args:
        meta_file_path: The path to the metadata file
    Returns:
        A dictionary of metadata values
    """
    hyp3_meta = {}
    with open(meta_file_path) as f:
        for line in f:
            key, *values = line.strip().replace(' ', '').split(':')
            value = ':'.join(values)
            hyp3_meta[key] = value
    return hyp3_meta<|MERGE_RESOLUTION|>--- conflicted
+++ resolved
@@ -2,13 +2,9 @@
 import os
 import shutil
 import subprocess
-<<<<<<< HEAD
-from typing import Optional
-=======
 from pathlib import Path
 from platform import system
-from typing import Tuple
->>>>>>> 6216fc00
+from typing import Optional, Tuple
 
 import isceobj
 import numpy as np
