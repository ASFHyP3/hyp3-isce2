import shutil
import subprocess

import isceobj
import numpy as np
from isceobj.Util.ImageUtil.ImageLib import loadImage
from iscesys.Component.ProductManager import ProductManager
from osgeo import gdal

gdal.UseExceptions()


class GDALConfigManager:
    """Context manager for setting GDAL config options temporarily"""

    def __init__(self, **options):
        """
        Args:
            **options: GDAL Config `option=value` keyword arguments.
        """
        self.options = options.copy()
        self._previous_options = {}

    def __enter__(self):
        for key in self.options:
            self._previous_options[key] = gdal.GetConfigOption(key)

        for key, value in self.options.items():
            gdal.SetConfigOption(key, value)

    def __exit__(self, exc_type, exc_val, exc_tb):
        for key, value in self._previous_options.items():
            gdal.SetConfigOption(key, value)


def utm_from_lon_lat(lon: float, lat: float) -> int:
    """Get the UTM zone EPSG code from a longitude and latitude.
    See https://en.wikipedia.org/wiki/Universal_Transverse_Mercator_coordinate_system
    for more details on UTM coordinate systems.

    Args:
        lon: Longitude
        lat: Latitude

    Returns:
        UTM zone EPSG code
    """
    hemisphere = 32600 if lat >= 0 else 32700
    zone = int(lon // 6 + 30) % 60 + 1
    return hemisphere + zone


def extent_from_geotransform(geotransform: tuple, x_size: int, y_size: int) -> tuple:
    """Get the extent and resolution of a GDAL dataset.

    Args:
        geotransform: GDAL geotransform.
        x_size: Number of pixels in the x direction.
        y_size: Number of pixels in the y direction.

    Returns:
        tuple: Extent of the dataset.
    """
    extent = (
        geotransform[0],
        geotransform[3],
        geotransform[0] + geotransform[1] * x_size,
        geotransform[3] + geotransform[5] * y_size,
    )
    return extent


def make_browse_image(input_tif: str, output_png: str) -> None:
    with GDALConfigManager(GDAL_PAM_ENABLED='NO'):
        stats = gdal.Info(input_tif, format='json', stats=True)['stac']['raster:bands'][0]['stats']
        gdal.Translate(destName=output_png,
                       srcDS=input_tif,
                       format='png',
                       outputType=gdal.GDT_Byte,
                       width=2048,
                       strict=True,
                       scaleParams=[[stats['minimum'], stats['maximum']]],
                       )


def oldest_granule_first(g1, g2):
    if g1[14:29] <= g2[14:29]:
        return g1, g2
    return g2, g1


def load_isce2_image(in_path) -> tuple[isceobj.Image, np.ndarray]:
    """ Read an ISCE2 image file and return the image object and array.

    Args:
        in_path: The path to the image to resample (not the xml).

    Returns:
        image_obj: The ISCE2 image object.
        array: The image as a numpy array.
    """
    image_obj, _, _ = loadImage(in_path)
    array = np.fromfile(in_path, image_obj.toNumpyDataType())
    array = np.reshape(array, (-1, image_obj.width))
    if image_obj.bands > 1:
        if image_obj.imageType == 'bil':
            shape = (image_obj.bands, image_obj.length, image_obj.width)
            new_array = np.zeros(shape, dtype=image_obj.toNumpyDataType())
            for i in range(image_obj.bands):
                new_array[i, :, :] = array[i :: image_obj.bands]
            array = new_array.copy()
        else:
            raise NotImplementedError('Non-BIL reading is not implemented')
    return image_obj, array


def write_isce2_image(output_path, array=None, width=None, mode='read', data_type='FLOAT') -> None:
    """ Write an ISCE2 image file.

    Args:
        output_path: The path to the output image file.
        array: The array to write to the file.
        width: The width of the image.
        mode: The mode to open the image in.
        data_type: The data type of the image.
    """
    if array is not None:
        array.tofile(output_path)
        width = array.shape[1]
    elif width is None:
        raise ValueError('Either a width or an input array must be provided')

    out_obj = isceobj.createImage()
    out_obj.initImage(output_path, mode, width, data_type)
    out_obj.renderHdr()


def get_geotransform_from_dataset(dataset: isceobj.Image) -> tuple:
    """Get the geotransform from an ISCE2 image object.

    Args:
        dataset: The ISCE2 image object to get the geotransform from.

    Returns:
        tuple: The geotransform in GDAL Format: (startLon, deltaLon, 0, startLat, 0, deltaLat)
    """
    startLat = dataset.coord2.coordStart
    deltaLat = dataset.coord2.coordDelta
    startLon = dataset.coord1.coordStart
    deltaLon = dataset.coord1.coordDelta

    return (startLon, deltaLon, 0, startLat, 0, deltaLat)


def resample_to_radar(
    mask: np.ndarray,
    lat: np.ndarray,
    lon: np.ndarray,
    geotransform: tuple,
    data_type: type,
    outshape: tuple[int, int]
) -> np.ndarray:
    """Resample a geographic image to radar coordinates using a nearest neighbor method.
    The latin and lonin images are used to map from geographic to radar coordinates.

    Args:
        mask: The array of the image to resample
        lat: The latitude array
        lon: The longitude array
        geotransform: The geotransform of the image to resample
        data_type: The data type of the image to resample
        outshape: The shape of the output image

    Returns:
        resampled_image: The resampled image array
    """

    start_lon, delta_lon, start_lat, delta_lat = geotransform[0], geotransform[1], geotransform[3], geotransform[5]

    lati = np.clip((((lat - start_lat) / delta_lat) + 0.5).astype(int), 0, mask.shape[0] - 1)
    loni = np.clip((((lon - start_lon) / delta_lon) + 0.5).astype(int), 0, mask.shape[1] - 1)
    resampled_image = (mask[lati, loni]).astype(data_type)
    resampled_image = np.reshape(resampled_image, outshape)
    return resampled_image


def resample_to_radar_io(image_to_resample: str, latin: str, lonin: str, output: str) -> None:
    """Resample a geographic image to radar coordinates using a nearest neighbor method.
    The latin and lonin images are used to map from geographic to radar coordinates.

    Args:
        image_to_resample: The path to the image to resample
        latin: The path to the latitude image
        lonin: The path to the longitude image
        output: The path to the output image
    """
    maskim, mask = load_isce2_image(image_to_resample)
    latim, lat = load_isce2_image(latin)
    _, lon = load_isce2_image(lonin)
    mask = np.reshape(mask, [maskim.coord2.coordSize, maskim.coord1.coordSize])
    geotransform = get_geotransform_from_dataset(maskim)
    cropped = resample_to_radar(mask=mask,
                                lat=lat,
                                lon=lon,
                                geotransform=geotransform,
                                data_type=maskim.toNumpyDataType(),
                                outshape=(latim.coord2.coordSize, latim.coord1.coordSize)
                                )

    write_isce2_image(output, array=cropped, data_type=maskim.dataType)


def isce2_copy(in_path: str, out_path: str):
    """Copy an ISCE2 image file and its metadata.

    Args:
        in_path: The path to the input image file (not the xml).
        out_path: The path to the output image file (not the xml).
    """
    image, _, _ = loadImage(in_path)
    clone = image.clone('write')
    clone.setFilename(out_path)
    clone.renderHdr()
    shutil.copy(in_path, out_path)


def image_math(image_a_path: str, image_b_path: str, out_path: str, expression: str):
    """Run ISCE2's imageMath.py on two images.

    Args:
        image_a_path: The path to the first image (not the xml).
        image_b_path: The path to the second image (not the xml).
        out_path: The path to the output image.
        expression: The expression to pass to imageMath.py.
    """
<<<<<<< HEAD
    cmd = f"ImageMath.py -e '{expression}' --a={image_a_path} --b={image_b_path} -o {out_path}"
    status = os.system(cmd)
    if status != 0:
        raise Exception('error when running:\n{}\n'.format(cmd))


def load_product(xmlname: str):
    """Load an ISCE2 product from an xml file

    Args:
        xmlname: The path to the xml file

    Returns:
        The ISCE2 product
    """
    pm = ProductManager()
    pm.configure()
    obj = pm.loadProduct(xmlname)
    return obj


def write_isce2_image_from_obj(image_obj, array):
    """Write an ISCE2 image file.

    Args:
        image_obj: ISCE2 image object
        array: The array to write to the file.
    """
    image_obj.renderHdr()

    if image_obj.bands > 1:
        if image_obj.imageType == 'bil':
            shape = (image_obj.length * image_obj.bands, image_obj.width)
            new_array = np.zeros(shape, dtype=image_obj.toNumpyDataType())
            for i in range(image_obj.bands):
                new_array[i :: image_obj.bands] = array[i, :, :]
            array = new_array.copy()
        else:
            raise NotImplementedError('Non-BIL writing is not implemented')

    array.tofile(image_obj.filename)
=======
    cmd = ['imageMath.py', '-e', expression, f'--a={image_a_path}', f'--b={image_b_path}', '-o', out_path]
    subprocess.run(cmd, check=True)
>>>>>>> 8eabd98c
<|MERGE_RESOLUTION|>--- conflicted
+++ resolved
@@ -233,11 +233,8 @@
         out_path: The path to the output image.
         expression: The expression to pass to imageMath.py.
     """
-<<<<<<< HEAD
-    cmd = f"ImageMath.py -e '{expression}' --a={image_a_path} --b={image_b_path} -o {out_path}"
-    status = os.system(cmd)
-    if status != 0:
-        raise Exception('error when running:\n{}\n'.format(cmd))
+    cmd = ['imageMath.py', '-e', expression, f'--a={image_a_path}', f'--b={image_b_path}', '-o', out_path]
+    subprocess.run(cmd, check=True)
 
 
 def load_product(xmlname: str):
@@ -274,8 +271,4 @@
         else:
             raise NotImplementedError('Non-BIL writing is not implemented')
 
-    array.tofile(image_obj.filename)
-=======
-    cmd = ['imageMath.py', '-e', expression, f'--a={image_a_path}', f'--b={image_b_path}', '-o', out_path]
-    subprocess.run(cmd, check=True)
->>>>>>> 8eabd98c
+    array.tofile(image_obj.filename)