--- conflicted
+++ resolved
@@ -56,15 +56,10 @@
     is_ascending = ref_metadata.orbit_direction == 'ascending'
     insar_roi = get_region_of_interest(ref_metadata.footprint, sec_metadata.footprint, is_ascending=is_ascending)
     dem_roi = ref_metadata.footprint.intersection(sec_metadata.footprint).bounds
-<<<<<<< HEAD
     print(f'InSAR ROI: {insar_roi}')
     print(f'DEM ROI: {dem_roi}')
 
-    dem_path = download_dem_for_isce2(dem_roi, dem_name='glo_30', dem_dir=Path('dem'), buffer=0)
-=======
-
     dem_path = download_dem_for_isce2(dem_roi, dem_name='glo_30', dem_dir=dem_dir, buffer=0)
->>>>>>> 774f95f3
     download_aux_cal(aux_cal_dir)
 
     orbit_dir.mkdir(exist_ok=True, parents=True)
@@ -74,15 +69,9 @@
     config = topsapp.TopsappBurstConfig(
         reference_safe=f'{ref_params.granule}.SAFE',
         secondary_safe=f'{sec_params.granule}.SAFE',
-<<<<<<< HEAD
         orbit_directory=str(orbit_dir),
         aux_cal_directory=str(aux_cal_dir),
-        region_of_interest=insar_roi,
-=======
-        orbit_directory=orbit_dir,
-        aux_cal_directory=aux_cal_dir,
         roi=insar_roi,
->>>>>>> 774f95f3
         dem_filename=str(dem_path),
         swath=swath_number,
         azimuth_looks=azimuth_looks,
@@ -93,11 +82,7 @@
     for step in topsapp.TOPSAPP_STEPS:
         if step == 'computeBaselines':
             topsapp.swap_burst_vrts()
-<<<<<<< HEAD
-        topsapp.run_topsapp_burst(dostep=step, config_xml=Path('topsApp.xml'))
-=======
         topsapp.run_topsapp_burst(dostep=step, config_xml=config_path)
->>>>>>> 774f95f3
 
     return None
 
