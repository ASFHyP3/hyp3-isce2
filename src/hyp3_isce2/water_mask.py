--- conflicted
+++ resolved
@@ -59,16 +59,9 @@
     extent_gdf = gpd.GeoDataFrame(index=[0], geometry=[geometry.shape(corrected_extent)], crs='EPSG:4326')
     mask_location = '/vsicurl/https://asf-dem-west.s3.amazonaws.com/WATER_MASK/GSHHG/hyp3_water_mask_20220912.shp'
 
-<<<<<<< HEAD
-    mask = gpd.read_file(mask_location, mask=envelope)
-
-    # this probably does not work with antimeridian
-    mask = gpd.clip(mask, envelope.to_crs(mask.crs)).to_crs(envelope.crs)
-=======
     mask = gpd.read_file(mask_location, mask=corrected_extent)
 
     mask = mask.clip(extent_gdf)
->>>>>>> 30ceb678
 
     with TemporaryDirectory() as temp_dir:
         temp_file = str('mask.shp')
