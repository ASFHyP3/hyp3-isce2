--- conflicted
+++ resolved
@@ -6,17 +6,15 @@
 and this project adheres to [PEP 440](https://www.python.org/dev/peps/pep-0440/)
 and uses [Semantic Versioning](https://semver.org/spec/v2.0.0.html).
 
-<<<<<<< HEAD
-## [2.4.3]
+## [3.0.1]
 
 ### Fixed
 - Issue where high latitude SLCs that are wider than 5 degrees may not get all water mask tiles necessary for coverage
-=======
+
 ## [3.0.0]
 
 ### Removed
 - Removed support for the `insar_tops`, `insar_stripmap`, and `merge_tops_bursts` workflows.
->>>>>>> 6bec27e4
 
 ## [2.4.2]
 
