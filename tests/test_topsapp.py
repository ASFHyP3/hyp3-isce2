--- conflicted
+++ resolved
@@ -19,8 +19,16 @@
     template_path = tmp_path / 'topsapp.xml'
     config.write_template(template_path)
     assert template_path.exists()
-
-<<<<<<< HEAD
+    
+    with open(template_path, 'r') as template_file:
+    template = template_file.read()
+    assert 'S1A_IW_SLC__1SDV_20200604T022251_20200604T022318_032861_03CE65_7C85.SAFE' in template
+    assert 'S1A_IW_SLC__1SDV_20200616T022252_20200616T022319_033036_03D3A3_5D11.SAFE' in template
+    assert 'orbits' in template
+    assert 'aux_cal' in template
+    assert 'dem.tif' in template
+    assert '[-118.0, 37.0, -117.0, 38.0]' in template
+    assert '[1]' in template
 
 def test_run_topsapp_burst(tmp_path):
     with pytest.raises(IOError):
@@ -46,15 +54,4 @@
         run_topsapp_burst('preprocess', 'startup', config_xml=template_path)
 
     os.chdir(tmp_path)
-    run_topsapp_burst('preprocess', config_xml=template_path)
-=======
-    with open(template_path, 'r') as template_file:
-        template = template_file.read()
-        assert 'S1A_IW_SLC__1SDV_20200604T022251_20200604T022318_032861_03CE65_7C85.SAFE' in template
-        assert 'S1A_IW_SLC__1SDV_20200616T022252_20200616T022319_033036_03D3A3_5D11.SAFE' in template
-        assert 'orbits' in template
-        assert 'aux_cal' in template
-        assert 'dem.tif' in template
-        assert '[-118.0, 37.0, -117.0, 38.0]' in template
-        assert '[1]' in template
->>>>>>> cc4f6150
+    run_topsapp_burst('preprocess', config_xml=template_path)